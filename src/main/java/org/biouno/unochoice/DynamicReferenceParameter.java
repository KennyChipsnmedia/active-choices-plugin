package org.biouno.unochoice;

import hudson.Extension;
import hudson.model.ParameterValue;
import hudson.model.AbstractBuild;
import hudson.model.AbstractProject;
import hudson.model.ParameterDefinition;
import hudson.model.StringParameterValue;
import hudson.util.FormValidation;

import java.io.IOException;
import java.util.ArrayList;
import java.util.HashMap;
import java.util.List;
import java.util.Map;

import jenkins.model.ArtifactManager;
import jenkins.util.VirtualFile;
import net.sf.json.JSONObject;

import org.apache.commons.lang.StringUtils;
import org.kohsuke.stapler.Ancestor;
import org.kohsuke.stapler.DataBoundConstructor;
import org.kohsuke.stapler.QueryParameter;
import org.kohsuke.stapler.StaplerRequest;
import org.kohsuke.stapler.bind.JavaScriptMethod;

/**
 * <p>Provides a <b>dynamic reference parameter</b> for users. This is a not so elegant
 * solution, since we are using a ParameterDefinition extension point, but it 
 * actually <b>doesn't provide any parameter value</b>.</p>
 * 
 * <p>This kind of parameter is only for reference. The dynamic in the name is due 
 * to its ability to <b>use past artifacts to display information for users before 
 * they submit a job</b>. An use case is when you have several job parameters, but 
 * your input values may vary depending on previous executions.</p>
 * 
 * <p>The artifacts of previous builds can be used to produce input text boxes, 
 * HTML (un) ordered lists, formatted HTML or simple image galleries.</p>
 * 
 * @since 0.1
 */
public class DynamicReferenceParameter extends ScriptParameterDefinition {

	private static final long serialVersionUID = -8114576083660466882L;
	
	/*
	 * Valid parameter values.
	 */
	public static final String ELEMENT_TYPE_TEXT_BOX = "ET_TEXT_BOX"; // default choice type
	public static final String ELEMENT_TYPE_ORDERED_LIST = "ET_ORDERED_LIST";
	public static final String ELEMENT_TYPE_UNORDERED_LIST = "ET_UNORDERED_LIST";
	public static final String ELEMENT_TYPE_FORMATTED_HTML = "ET_FORMATTED_HTML";
	public static final String ELEMENT_TYPE_IMAGE_GALLERY = "ET_IMAGE_GALLERY";
	
	private final String elementType;
	private final String includes;
	private final String referencedParameters;
	private final Boolean hidden;
	
	private Map<String, Object> parameters = new HashMap<String, Object>();

<<<<<<< HEAD
	@Deprecated
	public DynamicReferenceParameter(String name, String description, String uuid, Boolean remote, String script, String elementType, String referencedParameters, String includes) {
		super(name, description, uuid, remote, script, null);
		this.elementType = elementType;
		this.referencedParameters = referencedParameters;
		this.includes = includes;
	}
	
	@DataBoundConstructor
	public DynamicReferenceParameter(String name, String description, String uuid, Boolean remote, String script, String defaultScript, String elementType, String referencedParameters, String includes) {
		super(name, description, uuid, remote, script, defaultScript);
=======
	@DataBoundConstructor
	public DynamicReferenceParameter(String name, String description, String uuid, Boolean remote, String script, String elementType, String referencedParameters, String includes, Boolean hidden) {
		super(name, description, uuid, remote, script);
>>>>>>> a67ae7cc
		this.elementType = elementType;
		this.referencedParameters = referencedParameters;
		this.includes = includes;
		this.hidden = hidden;
	}
	
	/**
	 * Type of element displayed.
	 */
	@JavaScriptMethod
	public String getElementType() {
		return elementType;
	}
	
	/**
	 * Pattern to include elements.
	 */
	public String getIncludes() {
		return includes;
	}
	
	/**
	 * Comma separated referenced parameters.
	 */
	public String getReferencedParameters() {
		return referencedParameters;
	}
	
	/**
	 * Whether it will be displayed or not in the parameter selection screen.
	 */
	public Boolean getHidden() {
		return hidden;
	}
	
	/*
	 * (non-Javadoc)
	 * @see hudson.model.ParameterDefinition#getName()
	 */
	@Override
	@JavaScriptMethod
	public String getName() {
		return super.getName();
	}
	
	public String[] getReferencedParamatersAsArray() {
		String[] arr = getReferencedParameters().split(",");
		String[] r = new String[arr.length];
		for (int i = 0; i< arr.length ; ++i) {
			r[i] = arr[i].trim();
		}
		return r;
	}
	
	public Map<String, Object> getParameters() {
		return parameters;
	}
	
	@Override
	public ParameterValue getDefaultParameterValue() {
		return new StringParameterValue(getName(), "");
	}
	
	@Override
	public ParameterValue createValue(String value) {
		ParameterValue parameterValue = null;
		try {
			parameterValue = super.createValue(value);
		} catch (RuntimeException e) {
			parameterValue = new StringParameterValue(getName(), "");
		}
		return parameterValue;
	}
	
	@Override
	public ParameterValue createValue(StaplerRequest request, JSONObject json) {
		ParameterValue parameterValue = null;
		try {
			parameterValue = super.createValue(request, json);
		} catch (RuntimeException e) {
			parameterValue = new StringParameterValue(getName(), "");
		}
		return parameterValue;
	}
	
	/**
	 * Gets each artifact, and the project as parameters to the groovy script.
	 */
	@JavaScriptMethod
	public void doUpdate(String stringParameters) {
		parameters.clear();
		
		AbstractProject<?, ?> project = ((DescriptorImpl) getDescriptor()).getProject();
		if (project != null) {
			parameters.put("jenkinsProject", project);
			AbstractBuild<?, ?> build = project.getLastBuild();
			if (build != null && build.getHasArtifacts()) {
				parameters.put("jenkinsBuild", build);
				if (StringUtils.isNotBlank(getIncludes())) {
					List<String> parameterArtifacts = new ArrayList<String>();
					ArtifactManager artifactsManager = build.getArtifactManager();
					final VirtualFile artifactsDir = artifactsManager.root();
					try {
						final String[] artifacts = artifactsDir.list(getIncludes());
						for (String artifact : artifacts) {
							parameterArtifacts.add(artifact);
						}
						parameters.put("artifacts", parameterArtifacts);
					} catch (IOException e) {
						e.printStackTrace();
					}
				}
			}
		}
		
		String[] params = stringParameters.split("__LESEP__");
		for (String param : params) {
			String[] nameValue = param.split("=");
			String name = nameValue[0];
			String value = nameValue[1];
			getParameters().put(name, value);
		}
	}
	
	@JavaScriptMethod
	public List<Object> getScriptResultAsList() {
		return super.getScriptResultAsList(getParameters());
	}
	
	@JavaScriptMethod
	public String getScriptResultAsString() {
		return super.getScriptResultAsString(getParameters());
	}
	
	@Extension
	public static final class DescriptorImpl extends ParameterDescriptor {
		
		private AbstractProject<?, ?> project;

		/*
		 * Used to store a reference to the Jenkins project related to this parameter.
		 * A bit hacky, probably using another extension point would be a good idea.
		 */
		@Override
		public ParameterDefinition newInstance(StaplerRequest req,
				JSONObject formData)
				throws hudson.model.Descriptor.FormException {
			List<Ancestor> ancestors = req.getAncestors();
			AbstractProject<?, ?> project = null;
			for (Ancestor ancestor : ancestors) {
				Object object = ancestor.getObject();
				if (object instanceof AbstractProject<?, ?>) {
					project = (AbstractProject<?, ?>) object;
					break;
				}
			}
			this.project = project;
			return super.newInstance(req, formData);
		}
		
		public AbstractProject<?, ?> getProject() {
			return project;
		}
		
		@Override
		public String getDisplayName() {
			return "Uno-Choice Dynamic Reference Parameter";
		}
		
		public FormValidation doCheckRequired(@QueryParameter String value) {
			value = StringUtils.strip(value);
			if (value == null || value.equals("")) {
                return FormValidation.error("This field is required.");
            }
            return FormValidation.ok();
		}
		
	}

}<|MERGE_RESOLUTION|>--- conflicted
+++ resolved
@@ -60,23 +60,18 @@
 	
 	private Map<String, Object> parameters = new HashMap<String, Object>();
 
-<<<<<<< HEAD
 	@Deprecated
 	public DynamicReferenceParameter(String name, String description, String uuid, Boolean remote, String script, String elementType, String referencedParameters, String includes) {
 		super(name, description, uuid, remote, script, null);
 		this.elementType = elementType;
 		this.referencedParameters = referencedParameters;
 		this.includes = includes;
+		this.hidden = false;
 	}
 	
 	@DataBoundConstructor
-	public DynamicReferenceParameter(String name, String description, String uuid, Boolean remote, String script, String defaultScript, String elementType, String referencedParameters, String includes) {
+	public DynamicReferenceParameter(String name, String description, String uuid, Boolean remote, String script, String defaultScript, String elementType, String referencedParameters, String includes, Boolean hidden) {
 		super(name, description, uuid, remote, script, defaultScript);
-=======
-	@DataBoundConstructor
-	public DynamicReferenceParameter(String name, String description, String uuid, Boolean remote, String script, String elementType, String referencedParameters, String includes, Boolean hidden) {
-		super(name, description, uuid, remote, script);
->>>>>>> a67ae7cc
 		this.elementType = elementType;
 		this.referencedParameters = referencedParameters;
 		this.includes = includes;
